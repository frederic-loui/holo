--- conflicted
+++ resolved
@@ -10,27 +10,16 @@
     protobuf-compiler
 
 ARG BUILD_PROFILE=release
-<<<<<<< HEAD
-=======
+
+# holo-cli
+RUN git clone https://github.com/holo-routing/holo-cli.git /usr/src/holo-cli
+WORKDIR /usr/src/holo-cli
+RUN cargo build --profile $BUILD_PROFILE
 
 # holod
 WORKDIR /usr/src/holo
 COPY . .
 RUN cargo build --profile $BUILD_PROFILE
->>>>>>> e02a4ffb
-
-# holo-cli
-RUN git clone https://github.com/holo-routing/holo-cli.git /usr/src/holo-cli
-WORKDIR /usr/src/holo-cli
-RUN cargo build --profile $BUILD_PROFILE
-<<<<<<< HEAD
-
-# holod
-WORKDIR /usr/src/holo
-COPY . .
-RUN cargo build --profile $BUILD_PROFILE
-=======
->>>>>>> e02a4ffb
 
 # Final base
 # ==============================================================================
@@ -52,11 +41,7 @@
 RUN echo "alias holo-cli-show='holo-cli -c \"show state\"'" >> /root/.bashrc
 RUN echo "alias ipr='ip -4 ro ; ip -6 ro ; ip -M ro'" >> /root/.bashrc
 
-<<<<<<< HEAD
 ARG BUILD_PROFILE=release
-=======
-ARG BUILD_PROFILE
->>>>>>> e02a4ffb
 COPY --from=build /usr/src/holo/holo-daemon/holod.toml /etc/holod.toml
 COPY --from=build /usr/src/holo/target/$BUILD_PROFILE/holod /usr/local/sbin/
 COPY --from=build /usr/src/holo-cli/target/$BUILD_PROFILE/holo-cli /usr/local/sbin/
